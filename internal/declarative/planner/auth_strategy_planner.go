package planner

import (
	"context"
	"fmt"

	kkComps "github.com/Kong/sdk-konnect-go/models/components"
	"github.com/kong/kongctl/internal/declarative/labels"
	"github.com/kong/kongctl/internal/declarative/resources"
	"github.com/kong/kongctl/internal/declarative/state"
)

// authStrategyPlannerImpl implements planning logic for auth strategy resources
type authStrategyPlannerImpl struct {
	*BasePlanner
}

// NewAuthStrategyPlanner creates a new auth strategy planner
func NewAuthStrategyPlanner(base *BasePlanner) AuthStrategyPlanner {
	return &authStrategyPlannerImpl{
		BasePlanner: base,
	}
}

// PlanChanges generates changes for auth strategy resources
func (p *authStrategyPlannerImpl) PlanChanges(ctx context.Context, plannerCtx *Config, plan *Plan) error {
<<<<<<< HEAD
	desired := p.GetDesiredAuthStrategies()
=======
	// Get namespace from planner context
	namespace := plannerCtx.Namespace
	desired := p.GetDesiredAuthStrategies(namespace)
>>>>>>> 44f33875

	// Skip if no auth strategies to plan and not in sync mode
	if len(desired) == 0 && plan.Metadata.Mode != PlanModeSync {
		return nil
	}

<<<<<<< HEAD
	// Get namespace from planner context
	namespace := plannerCtx.Namespace

=======
>>>>>>> 44f33875
	// Fetch current managed auth strategies from the specific namespace
	namespaceFilter := []string{namespace}
	currentStrategies, err := p.GetClient().ListManagedAuthStrategies(ctx, namespaceFilter)
	if err != nil {
		// If app auth client is not configured, skip auth strategy planning
		if err.Error() == "AppAuth client not configured" {
			return nil
		}
		return fmt.Errorf("failed to list current auth strategies: %w", err)
	}

	// Index current strategies by name
	currentByName := make(map[string]state.ApplicationAuthStrategy)
	for _, strategy := range currentStrategies {
		currentByName[strategy.Name] = strategy
	}

	// Collect protection validation errors
	protectionErrors := &ProtectionErrorCollector{}

	// Compare each desired auth strategy
	for _, desiredStrategy := range desired {
		// Extract name based on strategy type
		var name string
		switch desiredStrategy.Type {
		case kkComps.CreateAppAuthStrategyRequestTypeKeyAuth:
			if desiredStrategy.AppAuthStrategyKeyAuthRequest != nil {
				name = desiredStrategy.AppAuthStrategyKeyAuthRequest.Name
			}
		case kkComps.CreateAppAuthStrategyRequestTypeOpenidConnect:
			if desiredStrategy.AppAuthStrategyOpenIDConnectRequest != nil {
				name = desiredStrategy.AppAuthStrategyOpenIDConnectRequest.Name
			}
		}

		if name == "" {
			continue
		}

		current, exists := currentByName[name]

		if !exists {
			// CREATE action
			p.planAuthStrategyCreate(desiredStrategy, plan)
		} else {
			// Check if update needed
			isProtected := labels.IsProtectedResource(current.NormalizedLabels)

			// Get protection status from desired configuration
			shouldProtect := false
			if desiredStrategy.Kongctl != nil && desiredStrategy.Kongctl.Protected != nil && *desiredStrategy.Kongctl.Protected {
				shouldProtect = true
			}

			// Handle protection changes
			if isProtected != shouldProtect {
				// When changing protection status, include any other field updates too
				needsUpdate, updateFields := p.shouldUpdateAuthStrategy(current, desiredStrategy)

				// Create protection change object
				protectionChange := &ProtectionChange{
					Old: isProtected,
					New: shouldProtect,
				}

				// Validate protection change
				err := p.ValidateProtectionWithChange("auth_strategy", name, isProtected, ActionUpdate,
					protectionChange, needsUpdate)
				protectionErrors.Add(err)
				if err == nil {
					p.planAuthStrategyProtectionChangeWithFields(
						current, desiredStrategy, isProtected, shouldProtect, updateFields, plan)
				}
			} else {
				// Check if update needed based on configuration
				needsUpdate, updateFields := p.shouldUpdateAuthStrategy(current, desiredStrategy)
				if needsUpdate {
					// Check for strategy type change error
					if errMsg, hasError := updateFields[FieldError].(string); hasError {
						protectionErrors.Add(fmt.Errorf("%s", errMsg))
					} else {
						// Regular update - check protection
						err := p.ValidateProtection("auth_strategy", name, isProtected, ActionUpdate)
						protectionErrors.Add(err)
						if err == nil {
							p.planAuthStrategyUpdateWithFields(current, desiredStrategy, updateFields, plan)
						}
					}
				}
			}
		}
	}

	// Check for managed resources to delete (sync mode only)
	if plan.Metadata.Mode == PlanModeSync {
		// Build set of desired strategy names
		desiredNames := make(map[string]bool)
		for _, strategy := range desired {
			var name string
			switch strategy.Type {
			case kkComps.CreateAppAuthStrategyRequestTypeKeyAuth:
				if strategy.AppAuthStrategyKeyAuthRequest != nil {
					name = strategy.AppAuthStrategyKeyAuthRequest.Name
				}
			case kkComps.CreateAppAuthStrategyRequestTypeOpenidConnect:
				if strategy.AppAuthStrategyOpenIDConnectRequest != nil {
					name = strategy.AppAuthStrategyOpenIDConnectRequest.Name
				}
			}
			if name != "" {
				desiredNames[name] = true
			}
		}

		// Find managed strategies not in desired state
		for name, current := range currentByName {
			if !desiredNames[name] {
				// Validate protection before adding DELETE
				isProtected := labels.IsProtectedResource(current.NormalizedLabels)
				err := p.ValidateProtection("auth_strategy", name, isProtected, ActionDelete)
				protectionErrors.Add(err)
				if err == nil {
					p.planAuthStrategyDelete(current, plan)
				}
			}
		}
	}

	// Fail fast if any protected resources would be modified
	if protectionErrors.HasErrors() {
		return protectionErrors.Error()
	}

	return nil
}

// planAuthStrategyCreate creates a CREATE change for an auth strategy
func (p *authStrategyPlannerImpl) planAuthStrategyCreate(
	strategy resources.ApplicationAuthStrategyResource, plan *Plan,
) {
	fields := make(map[string]any)

	// Extract fields based on strategy type
	var name string
	var displayName string
	var labels map[string]string
	var kongctl *resources.KongctlMeta

	switch strategy.Type {
	case kkComps.CreateAppAuthStrategyRequestTypeKeyAuth:
		if strategy.AppAuthStrategyKeyAuthRequest != nil {
			name = strategy.AppAuthStrategyKeyAuthRequest.Name
			displayName = strategy.AppAuthStrategyKeyAuthRequest.DisplayName
			labels = strategy.AppAuthStrategyKeyAuthRequest.Labels

			// Set strategy type
			fields["strategy_type"] = "key_auth"

			// Set config under configs map
			keyAuthConfig := make(map[string]any)
			if strategy.AppAuthStrategyKeyAuthRequest.Configs.KeyAuth.KeyNames != nil {
				keyAuthConfig["key_names"] = strategy.AppAuthStrategyKeyAuthRequest.Configs.KeyAuth.KeyNames
			}

			fields["configs"] = map[string]any{
				"key-auth": keyAuthConfig,
			}
		}
	case kkComps.CreateAppAuthStrategyRequestTypeOpenidConnect:
		if strategy.AppAuthStrategyOpenIDConnectRequest != nil {
			name = strategy.AppAuthStrategyOpenIDConnectRequest.Name
			displayName = strategy.AppAuthStrategyOpenIDConnectRequest.DisplayName
			labels = strategy.AppAuthStrategyOpenIDConnectRequest.Labels

			// Set strategy type
			fields["strategy_type"] = "openid_connect"

			// Set config under configs map
			oidcConfig := make(map[string]any)
			if strategy.AppAuthStrategyOpenIDConnectRequest.Configs.OpenidConnect.Issuer != "" {
				oidcConfig["issuer"] = strategy.AppAuthStrategyOpenIDConnectRequest.Configs.OpenidConnect.Issuer
			}
			if strategy.AppAuthStrategyOpenIDConnectRequest.Configs.OpenidConnect.CredentialClaim != nil {
				oidcConfig["credential_claim"] = strategy.AppAuthStrategyOpenIDConnectRequest.Configs.OpenidConnect.CredentialClaim
			}
			if strategy.AppAuthStrategyOpenIDConnectRequest.Configs.OpenidConnect.Scopes != nil {
				oidcConfig["scopes"] = strategy.AppAuthStrategyOpenIDConnectRequest.Configs.OpenidConnect.Scopes
			}
			if strategy.AppAuthStrategyOpenIDConnectRequest.Configs.OpenidConnect.AuthMethods != nil {
				oidcConfig["auth_methods"] = strategy.AppAuthStrategyOpenIDConnectRequest.Configs.OpenidConnect.AuthMethods
			}

			fields["configs"] = map[string]any{
				"openid-connect": oidcConfig,
			}
		}
	}

	kongctl = strategy.Kongctl

	fields["name"] = name
	if displayName != "" {
		fields["display_name"] = displayName
	}

	change := PlannedChange{
		ID:           p.NextChangeID(ActionCreate, "application_auth_strategy", strategy.GetRef()),
		ResourceType: "application_auth_strategy",
		ResourceRef:  strategy.GetRef(),
		Action:       ActionCreate,
		Fields:       fields,
		DependsOn:    []string{},
	}

	// Only set protection if explicitly specified
	if kongctl != nil && kongctl.Protected != nil {
		change.Protection = *kongctl.Protected
	}

	// Extract namespace
	if kongctl != nil && kongctl.Namespace != nil {
		change.Namespace = *kongctl.Namespace
	} else {
		// This should not happen as loader should have set default namespace
		change.Namespace = DefaultNamespace
	}

	// Copy user-defined labels only (protection label will be added during execution)
	if len(labels) > 0 {
		labelsMap := make(map[string]any)
		for k, v := range labels {
			labelsMap[k] = v
		}
		fields["labels"] = labelsMap
	}

	plan.AddChange(change)
}

// shouldUpdateAuthStrategy checks if auth strategy needs update based on configured fields only
func (p *authStrategyPlannerImpl) shouldUpdateAuthStrategy(
	current state.ApplicationAuthStrategy,
	desired resources.ApplicationAuthStrategyResource,
) (bool, map[string]any) {
	updateFields := make(map[string]any)

	// First, check if strategy type is changing - this is not supported
	var desiredStrategyType string
	switch desired.Type {
	case kkComps.CreateAppAuthStrategyRequestTypeKeyAuth:
		desiredStrategyType = "key_auth"
	case kkComps.CreateAppAuthStrategyRequestTypeOpenidConnect:
		desiredStrategyType = "openid_connect"
	}

	if current.StrategyType != desiredStrategyType {
		// Return error via updateFields to be handled by caller
		updateFields[FieldError] = fmt.Sprintf(
			"changing strategy_type from %s to %s is not supported. Please delete and recreate the auth strategy",
			current.StrategyType, desiredStrategyType)
		return true, updateFields
	}

	// Extract fields based on strategy type
	var displayName string
	var desiredLabels map[string]string

	switch desired.Type {
	case kkComps.CreateAppAuthStrategyRequestTypeKeyAuth:
		if desired.AppAuthStrategyKeyAuthRequest != nil {
			displayName = desired.AppAuthStrategyKeyAuthRequest.DisplayName
			desiredLabels = desired.AppAuthStrategyKeyAuthRequest.Labels
		}
	case kkComps.CreateAppAuthStrategyRequestTypeOpenidConnect:
		if desired.AppAuthStrategyOpenIDConnectRequest != nil {
			displayName = desired.AppAuthStrategyOpenIDConnectRequest.DisplayName
			desiredLabels = desired.AppAuthStrategyOpenIDConnectRequest.Labels
		}
	}

	// Only compare fields present in desired configuration
	if displayName != "" {
		if current.DisplayName != displayName {
			updateFields["display_name"] = displayName
		}
	}

	// Check config updates based on strategy type
	switch desired.Type {
	case kkComps.CreateAppAuthStrategyRequestTypeKeyAuth:
		if desired.AppAuthStrategyKeyAuthRequest != nil {
			// Check key_names updates
			if desired.AppAuthStrategyKeyAuthRequest.Configs.KeyAuth.KeyNames != nil {
				desiredKeyNames := desired.AppAuthStrategyKeyAuthRequest.Configs.KeyAuth.KeyNames

				// Convert current key names to a comparable format
				currentKeyNames := make([]string, 0)
				if current.Configs != nil {
					if keyAuthConfig, ok := current.Configs["key-auth"].(map[string]any); ok {
						// Try different type assertions for key_names
						switch kn := keyAuthConfig["key_names"].(type) {
						case []any:
							for _, name := range kn {
								if str, ok := name.(string); ok {
									currentKeyNames = append(currentKeyNames, str)
								}
							}
						case []string:
							currentKeyNames = kn
						}
					}
				}

				// Compare lengths first
				if len(currentKeyNames) != len(desiredKeyNames) {
					updateFields["configs"] = map[string]any{
						"key-auth": map[string]any{
							"key_names": desiredKeyNames,
						},
					}
				} else {
					// Compare values
					for i, desiredName := range desiredKeyNames {
						if i < len(currentKeyNames) && currentKeyNames[i] != desiredName {
							updateFields["configs"] = map[string]any{
								"key-auth": map[string]any{
									"key_names": desiredKeyNames,
								},
							}
							break
						}
					}
				}
			}
		}

	case kkComps.CreateAppAuthStrategyRequestTypeOpenidConnect:
		if desired.AppAuthStrategyOpenIDConnectRequest != nil {
			oidcConfig := &desired.AppAuthStrategyOpenIDConnectRequest.Configs.OpenidConnect

			// Get current OIDC config
			var currentOIDC map[string]any
			if current.Configs != nil {
				if oidc, ok := current.Configs["openid-connect"].(map[string]any); ok {
					currentOIDC = oidc
				}
			}

			oidcUpdates := make(map[string]any)
			hasUpdates := false

			// Check issuer
			if oidcConfig.Issuer != "" {
				currentIssuer, _ := currentOIDC["issuer"].(string)
				if currentIssuer != oidcConfig.Issuer {
					oidcUpdates["issuer"] = oidcConfig.Issuer
					hasUpdates = true
				}
			}

			// Check credential_claim
			if oidcConfig.CredentialClaim != nil {
				currentClaims := extractStringSlice(currentOIDC["credential_claim"])
				if !stringSlicesEqual(currentClaims, oidcConfig.CredentialClaim) {
					oidcUpdates["credential_claim"] = oidcConfig.CredentialClaim
					hasUpdates = true
				}
			}

			// Check scopes
			if oidcConfig.Scopes != nil {
				currentScopes := extractStringSlice(currentOIDC["scopes"])
				if !stringSlicesEqual(currentScopes, oidcConfig.Scopes) {
					oidcUpdates["scopes"] = oidcConfig.Scopes
					hasUpdates = true
				}
			}

			// Check auth_methods
			if oidcConfig.AuthMethods != nil {
				currentMethods := extractStringSlice(currentOIDC["auth_methods"])
				if !stringSlicesEqual(currentMethods, oidcConfig.AuthMethods) {
					oidcUpdates["auth_methods"] = oidcConfig.AuthMethods
					hasUpdates = true
				}
			}

			if hasUpdates {
				updateFields["configs"] = map[string]any{
					"openid-connect": oidcUpdates,
				}
			}
		}
	}

	// Check if labels are defined in the desired state
	if desiredLabels != nil {
		// Compare only user labels to determine if update is needed
		if labels.CompareUserLabels(current.NormalizedLabels, desiredLabels) {
			// User labels differ, include all labels in update
			updateFields["labels"] = desiredLabels
		}
	}

	return len(updateFields) > 0, updateFields
}

// extractStringSlice converts any to []string
func extractStringSlice(val any) []string {
	result := make([]string, 0)
	switch v := val.(type) {
	case []any:
		for _, item := range v {
			if str, ok := item.(string); ok {
				result = append(result, str)
			}
		}
	case []string:
		result = v
	}
	return result
}

// stringSlicesEqual compares two string slices
func stringSlicesEqual(a, b []string) bool {
	if len(a) != len(b) {
		return false
	}
	for i, v := range a {
		if v != b[i] {
			return false
		}
	}
	return true
}

// planAuthStrategyUpdateWithFields creates an UPDATE change with specific fields
func (p *authStrategyPlannerImpl) planAuthStrategyUpdateWithFields(
	current state.ApplicationAuthStrategy,
	desired resources.ApplicationAuthStrategyResource,
	updateFields map[string]any,
	plan *Plan,
) {
	fields := make(map[string]any)

	// Store the fields that need updating
	for field, newValue := range updateFields {
		// Skip internal error field
		if field != FieldError {
			fields[field] = newValue
		}
	}

	// Pass strategy type to executor
	fields[FieldStrategyType] = current.StrategyType

	// Pass current labels so executor can properly handle removals
	if _, hasLabels := updateFields["labels"]; hasLabels {
		fields[FieldCurrentLabels] = current.NormalizedLabels
	}

	change := PlannedChange{
		ID:           p.NextChangeID(ActionUpdate, "application_auth_strategy", desired.GetRef()),
		ResourceType: "application_auth_strategy",
		ResourceRef:  desired.GetRef(),
		ResourceID:   current.ID,
		Action:       ActionUpdate,
		Fields:       fields,
		DependsOn:    []string{},
	}

	// Set protection status based on current state
	change.Protection = labels.IsProtectedResource(current.NormalizedLabels)

	// Extract namespace
	if desired.Kongctl != nil && desired.Kongctl.Namespace != nil {
		change.Namespace = *desired.Kongctl.Namespace
	} else {
		// This should not happen as loader should have set default namespace
		change.Namespace = DefaultNamespace
	}

	plan.AddChange(change)
}

// planAuthStrategyProtectionChangeWithFields creates an UPDATE for protection status with optional field updates
func (p *authStrategyPlannerImpl) planAuthStrategyProtectionChangeWithFields(
	current state.ApplicationAuthStrategy,
	desired resources.ApplicationAuthStrategyResource,
	wasProtected, shouldProtect bool,
	updateFields map[string]any,
	plan *Plan,
) {
	fields := make(map[string]any)

	// Include any field updates if unprotecting
	if wasProtected && !shouldProtect && len(updateFields) > 0 {
		for field, newValue := range updateFields {
			fields[field] = newValue
		}
	}

	// Always include name for identification
	fields["name"] = current.Name

	// Don't add protection label here - it will be added during execution
	// based on the Protection field

	change := PlannedChange{
		ID:           p.NextChangeID(ActionUpdate, "application_auth_strategy", desired.GetRef()),
		ResourceType: "application_auth_strategy",
		ResourceRef:  desired.GetRef(),
		ResourceID:   current.ID,
		Action:       ActionUpdate,
		Fields:       fields,
		Protection: ProtectionChange{
			Old: wasProtected,
			New: shouldProtect,
		},
		DependsOn: []string{},
	}

	// Extract namespace
	if desired.Kongctl != nil && desired.Kongctl.Namespace != nil {
		change.Namespace = *desired.Kongctl.Namespace
	} else {
		// This should not happen as loader should have set default namespace
		change.Namespace = DefaultNamespace
	}

	plan.AddChange(change)
}

// planAuthStrategyDelete creates a DELETE change for an auth strategy
func (p *authStrategyPlannerImpl) planAuthStrategyDelete(strategy state.ApplicationAuthStrategy, plan *Plan) {
	change := PlannedChange{
		ID:           p.NextChangeID(ActionDelete, "application_auth_strategy", strategy.Name),
		ResourceType: "application_auth_strategy",
		ResourceRef:  strategy.Name,
		ResourceID:   strategy.ID,
		Action:       ActionDelete,
		Fields:       map[string]any{"name": strategy.Name},
		DependsOn:    []string{},
	}

	// Extract namespace from labels (for existing resources being deleted)
	if ns, ok := strategy.NormalizedLabels[labels.NamespaceKey]; ok {
		change.Namespace = ns
	} else {
		// Fallback to default
		change.Namespace = DefaultNamespace
	}

	plan.AddChange(change)
}<|MERGE_RESOLUTION|>--- conflicted
+++ resolved
@@ -24,25 +24,18 @@
 
 // PlanChanges generates changes for auth strategy resources
 func (p *authStrategyPlannerImpl) PlanChanges(ctx context.Context, plannerCtx *Config, plan *Plan) error {
-<<<<<<< HEAD
-	desired := p.GetDesiredAuthStrategies()
-=======
 	// Get namespace from planner context
 	namespace := plannerCtx.Namespace
 	desired := p.GetDesiredAuthStrategies(namespace)
->>>>>>> 44f33875
 
 	// Skip if no auth strategies to plan and not in sync mode
 	if len(desired) == 0 && plan.Metadata.Mode != PlanModeSync {
 		return nil
 	}
 
-<<<<<<< HEAD
 	// Get namespace from planner context
 	namespace := plannerCtx.Namespace
 
-=======
->>>>>>> 44f33875
 	// Fetch current managed auth strategies from the specific namespace
 	namespaceFilter := []string{namespace}
 	currentStrategies, err := p.GetClient().ListManagedAuthStrategies(ctx, namespaceFilter)
