package planner

import (
	"context"
	"fmt"
	"log/slog"
	"sort"
	"strings"

	"github.com/kong/kongctl/internal/declarative/resources"
	"github.com/kong/kongctl/internal/declarative/state"
)

// Options configures plan generation behavior
type Options struct {
	Mode PlanMode
}

// Planner generates execution plans
type Planner struct {
	client      *state.Client
	logger      *slog.Logger
	resolver    *ReferenceResolver
	depResolver *DependencyResolver
	changeCount int

	// Generic planner for common operations
	genericPlanner *GenericPlanner

	// Resource-specific planners
	portalPlanner       PortalPlanner
	authStrategyPlanner AuthStrategyPlanner
	apiPlanner          APIPlanner

<<<<<<< HEAD
	// Desired resources (set during plan generation)
	desiredPortals              []resources.PortalResource
	desiredAuthStrategies       []resources.ApplicationAuthStrategyResource
	desiredAPIs                 []resources.APIResource
	desiredAPIVersions          []resources.APIVersionResource
	desiredAPIPublications      []resources.APIPublicationResource
	desiredAPIImplementations   []resources.APIImplementationResource
	desiredAPIDocuments         []resources.APIDocumentResource
	desiredPortalCustomizations []resources.PortalCustomizationResource
	desiredPortalCustomDomains  []resources.PortalCustomDomainResource
=======
	// ResourceSet containing all desired resources
	resources *resources.ResourceSet

	// Legacy field access for backward compatibility (provides global access)
	desiredPortals              []resources.PortalResource
>>>>>>> 44f33875
	desiredPortalPages          []resources.PortalPageResource
	desiredPortalSnippets       []resources.PortalSnippetResource
	desiredPortalCustomizations []resources.PortalCustomizationResource
	desiredPortalCustomDomains  []resources.PortalCustomDomainResource
}

// NewPlanner creates a new planner
func NewPlanner(client *state.Client, logger *slog.Logger) *Planner {
	p := &Planner{
		client:      client,
		logger:      logger,
		resolver:    NewReferenceResolver(client),
		depResolver: NewDependencyResolver(),
		changeCount: 0,
	}

	// Initialize generic planner
	p.genericPlanner = NewGenericPlanner(p)

	// Initialize resource-specific planners
	base := NewBasePlanner(p)
	p.portalPlanner = NewPortalPlanner(base)
	p.authStrategyPlanner = NewAuthStrategyPlanner(base)
	p.apiPlanner = NewAPIPlanner(base)

	return p
}

// GeneratePlan creates a plan from declarative configuration
func (p *Planner) GeneratePlan(ctx context.Context, rs *resources.ResourceSet, opts Options) (*Plan, error) {
	// Create base plan
	basePlan := NewPlan("1.0", "kongctl/dev", opts.Mode)

	// Pre-resolution phase: Resolve resource identities before planning
	if err := p.resolveResourceIdentities(ctx, rs); err != nil {
		return nil, fmt.Errorf("failed to resolve resource identities: %w", err)
	}

	// Extract all unique namespaces from desired resources
	namespaces := p.getResourceNamespaces(rs)

	// If no namespaces found and we're in sync mode, we need to check existing resources
	if len(namespaces) == 0 && opts.Mode == PlanModeSync {
		// Check if we have a namespace from _defaults
		if rs.DefaultNamespace != "" {
			// Use the namespace specified in _defaults
			namespaces = []string{rs.DefaultNamespace}
		} else {
			// For sync mode with empty config, only check the default namespace
			// to prevent accidental deletion of resources in other namespaces
			namespaces = []string{DefaultNamespace}
		}
	}

	// Log namespace processing
	p.logger.Debug("Processing namespaces",
		slog.Int("count", len(namespaces)),
		slog.Any("namespaces", namespaces))

	// Process each namespace independently
	for _, namespace := range namespaces {
		// Create a namespace-specific planner context
		namespacePlanner := &Planner{
			client:      p.client,
			logger:      p.logger,
			resolver:    p.resolver,
			depResolver: p.depResolver,
			changeCount: p.changeCount,
		}

		// Initialize generic planner for namespace-specific planner
		namespacePlanner.genericPlanner = NewGenericPlanner(namespacePlanner)

		// Create new sub-planners for this namespace to ensure they reference
		// the namespace-specific resources, not the parent's empty lists
		base := NewBasePlanner(namespacePlanner)
		namespacePlanner.portalPlanner = NewPortalPlanner(base)
		namespacePlanner.authStrategyPlanner = NewAuthStrategyPlanner(base)
		namespacePlanner.apiPlanner = NewAPIPlanner(base)

<<<<<<< HEAD
		// Filter resources for this namespace
		var namespaceResources *resources.ResourceSet
		if namespace == "*" {
			// Special case for sync mode with empty config
			namespaceResources = &resources.ResourceSet{}
		} else {
			namespaceResources = p.filterResourcesByNamespace(rs, namespace)
		}

		// Store filtered resources for access by planners
		namespacePlanner.desiredPortals = namespaceResources.Portals
		namespacePlanner.desiredAuthStrategies = namespaceResources.ApplicationAuthStrategies
		namespacePlanner.desiredAPIs = namespaceResources.APIs
		namespacePlanner.desiredAPIVersions = namespaceResources.APIVersions
		namespacePlanner.desiredAPIPublications = namespaceResources.APIPublications
		namespacePlanner.desiredAPIImplementations = namespaceResources.APIImplementations
		namespacePlanner.desiredAPIDocuments = namespaceResources.APIDocuments
		namespacePlanner.desiredPortalCustomizations = namespaceResources.PortalCustomizations
		namespacePlanner.desiredPortalCustomDomains = namespaceResources.PortalCustomDomains
		namespacePlanner.desiredPortalPages = namespaceResources.PortalPages
		namespacePlanner.desiredPortalSnippets = namespaceResources.PortalSnippets
=======
		// Store full ResourceSet for access by planners (enables both filtered views and global lookups)
		namespacePlanner.resources = rs

		// Populate legacy field access for backward compatibility
		namespacePlanner.desiredPortals = rs.Portals
		namespacePlanner.desiredPortalPages = rs.PortalPages
		namespacePlanner.desiredPortalSnippets = rs.PortalSnippets
		namespacePlanner.desiredPortalCustomizations = rs.PortalCustomizations
		namespacePlanner.desiredPortalCustomDomains = rs.PortalCustomDomains
>>>>>>> 44f33875

		// Create a plan for this namespace
		namespacePlan := NewPlan("1.0", "kongctl/dev", opts.Mode)

		// Generate changes using interface-based planners
		// Pass the specific namespace to planners instead of wildcard
		actualNamespace := namespace
		if namespace == "*" {
			// For sync mode with empty config, we still need to query all namespaces
			actualNamespace = "*"
		}

		// Create planner context with namespace
		plannerCtx := NewConfig(actualNamespace)

		if err := namespacePlanner.authStrategyPlanner.PlanChanges(ctx, plannerCtx, namespacePlan); err != nil {
			return nil, fmt.Errorf("failed to plan auth strategy changes for namespace %s: %w", namespace, err)
		}

		if err := namespacePlanner.portalPlanner.PlanChanges(ctx, plannerCtx, namespacePlan); err != nil {
			return nil, fmt.Errorf("failed to plan portal changes for namespace %s: %w", namespace, err)
		}

		// Plan API changes (includes child resources)
		if err := namespacePlanner.apiPlanner.PlanChanges(ctx, plannerCtx, namespacePlan); err != nil {
			return nil, fmt.Errorf("failed to plan API changes for namespace %s: %w", namespace, err)
		}

		// Merge namespace plan into base plan
		basePlan.Changes = append(basePlan.Changes, namespacePlan.Changes...)
		basePlan.Warnings = append(basePlan.Warnings, namespacePlan.Warnings...)

		// Update change count
		p.changeCount = namespacePlanner.changeCount
	}

	// Update the base plan summary after merging all namespace changes
	basePlan.UpdateSummary()

	// Note: Orphan portal child resources (those referencing non-existent portals)
	// are now handled within each namespace's processing using the namespace-filtered
	// resource access methods.

	// Resolve references for all changes
	resolveResult, err := p.resolver.ResolveReferences(ctx, basePlan.Changes)
	if err != nil {
		return nil, fmt.Errorf("failed to resolve references: %w", err)
	}

	// Apply resolved references to changes
	for changeID, refs := range resolveResult.ChangeReferences {
		for i := range basePlan.Changes {
			if basePlan.Changes[i].ID == changeID {
				// Preserve existing references and merge with resolver results
				if basePlan.Changes[i].References == nil {
					basePlan.Changes[i].References = make(map[string]ReferenceInfo)
				}
				for field, ref := range refs {
					basePlan.Changes[i].References[field] = ReferenceInfo{
						Ref: ref.Ref,
						ID:  ref.ID,
					}
				}
				break
			}
		}
	}

	// Resolve dependencies and calculate execution order
	executionOrder, err := p.depResolver.ResolveDependencies(basePlan.Changes)
	if err != nil {
		return nil, fmt.Errorf("failed to resolve dependencies: %w", err)
	}
	basePlan.SetExecutionOrder(executionOrder)

	// Reassign change IDs to match execution order
	p.reassignChangeIDs(basePlan, executionOrder)

	// Add warnings for unresolved references
	for _, change := range basePlan.Changes {
		for field, ref := range change.References {
			if ref.ID == "[unknown]" {
				basePlan.AddWarning(change.ID, fmt.Sprintf(
					"Reference %s=%s will be resolved during execution",
					field, ref.Ref))
			}
		}
	}

	return basePlan, nil
}

// nextChangeID generates temporary change IDs during planning phase
func (p *Planner) nextChangeID(action ActionType, resourceType string, ref string) string {
	p.changeCount++
	actionChar := "?"
	switch action {
	case ActionCreate:
		actionChar = "c"
	case ActionUpdate:
		actionChar = "u"
	case ActionDelete:
		actionChar = "d"
	}
	// Use temporary IDs that will be reassigned based on execution order
	return fmt.Sprintf("temp-%d:%s:%s:%s", p.changeCount, actionChar, resourceType, ref)
}

// reassignChangeIDs updates change IDs to match execution order
func (p *Planner) reassignChangeIDs(plan *Plan, executionOrder []string) {
	// Create mapping from old IDs to new IDs based on execution order
	idMapping := make(map[string]string)
	for newPos, oldID := range executionOrder {
		// Extract components from old ID (format: "temp-N:action:type:ref")
		// We need to parse out the action, type, and ref parts
		parts := strings.SplitN(oldID, ":", 4)
		if len(parts) == 4 && strings.HasPrefix(parts[0], "temp-") {
			// Reconstruct with new position
			newID := fmt.Sprintf("%d:%s:%s:%s", newPos+1, parts[1], parts[2], parts[3])
			idMapping[oldID] = newID
		}
	}

	// Update change IDs
	for i := range plan.Changes {
		if newID, ok := idMapping[plan.Changes[i].ID]; ok {
			plan.Changes[i].ID = newID
		}

		// Update DependsOn references
		for j := range plan.Changes[i].DependsOn {
			if newID, ok := idMapping[plan.Changes[i].DependsOn[j]]; ok {
				plan.Changes[i].DependsOn[j] = newID
			}
		}
	}

	// Update execution order with new IDs
	for i := range plan.ExecutionOrder {
		if newID, ok := idMapping[plan.ExecutionOrder[i]]; ok {
			plan.ExecutionOrder[i] = newID
		}
	}

	// Update warnings
	for i := range plan.Warnings {
		if newID, ok := idMapping[plan.Warnings[i].ChangeID]; ok {
			plan.Warnings[i].ChangeID = newID
		}
	}
}

// validateProtection checks if a protected resource would be modified or deleted
func (p *Planner) validateProtection(
	resourceType, resourceName string,
	currentProtected bool,
	action ActionType,
) error {
	if action == ActionUpdate || action == ActionDelete {
		if currentProtected {
			var actionVerb string
			switch action { //nolint:exhaustive // ActionCreate is not possible here due to outer if condition
			case ActionDelete:
				actionVerb = "deleted"
			case ActionUpdate:
				actionVerb = "updated"
			default:
				actionVerb = "modified"
			}
			return fmt.Errorf("%s %q is protected and cannot be %s",
				resourceType, resourceName, actionVerb)
		}
	}
	return nil
}

// validateProtectionWithChange checks if a protected resource would be modified or deleted,
// but allows protection-only removal
func (p *Planner) validateProtectionWithChange(
	resourceType, resourceName string,
	currentProtected bool,
	action ActionType,
	protectionChange *ProtectionChange,
	hasOtherFieldChanges bool,
) error {
	if action == ActionUpdate && currentProtected {
		// Allow if only removing protection (no other field changes)
		if protectionChange != nil && !protectionChange.New && !hasOtherFieldChanges {
			return nil
		}
		// Block all other updates to protected resources
		return fmt.Errorf("%s %q is protected and cannot be updated",
			resourceType, resourceName)
	}
	if action == ActionDelete && currentProtected {
		return fmt.Errorf("%s %q is protected and cannot be deleted",
			resourceType, resourceName)
	}
	return nil
}

// getString dereferences string pointer or returns empty
func getString(s *string) string {
	if s == nil {
		return ""
	}
	return *s
}

// Legacy methods for backward compatibility - delegate to ResourceSet methods
// These search across all namespaces since the callers expect global access

// GetDesiredAPIs returns all desired API resources (across all namespaces)
func (p *Planner) GetDesiredAPIs() []resources.APIResource {
	if p.resources == nil {
		return nil
	}
	return p.resources.APIs
}

// GetDesiredPortalCustomizations returns all desired portal customization resources (across all namespaces)
func (p *Planner) GetDesiredPortalCustomizations() []resources.PortalCustomizationResource {
	if p.resources == nil {
		return nil
	}
	return p.resources.PortalCustomizations
}

// GetDesiredPortalCustomDomains returns all desired portal custom domain resources (across all namespaces)
func (p *Planner) GetDesiredPortalCustomDomains() []resources.PortalCustomDomainResource {
	if p.resources == nil {
		return nil
	}
	return p.resources.PortalCustomDomains
}

// GetDesiredPortalPages returns all desired portal page resources (across all namespaces)
func (p *Planner) GetDesiredPortalPages() []resources.PortalPageResource {
	if p.resources == nil {
		return nil
	}
	return p.resources.PortalPages
}

// GetDesiredPortalSnippets returns all desired portal snippet resources (across all namespaces)
func (p *Planner) GetDesiredPortalSnippets() []resources.PortalSnippetResource {
	if p.resources == nil {
		return nil
	}
	return p.resources.PortalSnippets
}

// resolveResourceIdentities pre-resolves Konnect IDs for all resources
func (p *Planner) resolveResourceIdentities(ctx context.Context, rs *resources.ResourceSet) error {
	// Resolve API identities
	if err := p.resolveAPIIdentities(ctx, rs.APIs); err != nil {
		return fmt.Errorf("failed to resolve API identities: %w", err)
	}

	// Resolve Portal identities
	if err := p.resolvePortalIdentities(ctx, rs.Portals); err != nil {
		return fmt.Errorf("failed to resolve portal identities: %w", err)
	}

	// Resolve Auth Strategy identities
	if err := p.resolveAuthStrategyIdentities(ctx, rs.ApplicationAuthStrategies); err != nil {
		return fmt.Errorf("failed to resolve auth strategy identities: %w", err)
	}

	// API child resources are resolved through their parent APIs
	// so we don't need to resolve them separately here

	return nil
}

// resolveAPIIdentities resolves Konnect IDs for API resources
func (p *Planner) resolveAPIIdentities(ctx context.Context, apis []resources.APIResource) error {
	for i := range apis {
		api := &apis[i]

		// Skip if already resolved
		if api.GetKonnectID() != "" {
			continue
		}

		// Try to find the API using filter
		filter := api.GetKonnectMonikerFilter()
		if filter == "" {
			continue
		}

		konnectAPI, err := p.client.GetAPIByFilter(ctx, filter)
		if err != nil {
			return fmt.Errorf("failed to lookup API %s: %w", api.GetRef(), err)
		}

		if konnectAPI != nil {
			// Match found, update the resource
			api.TryMatchKonnectResource(konnectAPI)
		}
	}

	return nil
}

// resolvePortalIdentities resolves Konnect IDs for Portal resources
func (p *Planner) resolvePortalIdentities(ctx context.Context, portals []resources.PortalResource) error {
	for i := range portals {
		portal := &portals[i]

		// Skip if already resolved
		if portal.GetKonnectID() != "" {
			continue
		}

		// Try to find the portal using filter
		filter := portal.GetKonnectMonikerFilter()
		if filter == "" {
			continue
		}

		konnectPortal, err := p.client.GetPortalByFilter(ctx, filter)
		if err != nil {
			return fmt.Errorf("failed to lookup portal %s: %w", portal.GetRef(), err)
		}

		if konnectPortal != nil {
			// Match found, update the resource
			portal.TryMatchKonnectResource(konnectPortal)
		}
	}

	return nil
}

// resolveAuthStrategyIdentities resolves Konnect IDs for Auth Strategy resources
func (p *Planner) resolveAuthStrategyIdentities(
	ctx context.Context, strategies []resources.ApplicationAuthStrategyResource,
) error {
	for i := range strategies {
		strategy := &strategies[i]

		// Skip if already resolved
		if strategy.GetKonnectID() != "" {
			continue
		}

		// Try to find the strategy using filter
		filter := strategy.GetKonnectMonikerFilter()
		if filter == "" {
			continue
		}

		konnectStrategy, err := p.client.GetAuthStrategyByFilter(ctx, filter)
		if err != nil {
			return fmt.Errorf("failed to lookup auth strategy %s: %w", strategy.GetRef(), err)
		}

		if konnectStrategy != nil {
			// Match found, update the resource
			strategy.TryMatchKonnectResource(konnectStrategy)
		}
	}

	return nil
}

// getResourceNamespaces extracts all unique namespaces from the desired resources
func (p *Planner) getResourceNamespaces(rs *resources.ResourceSet) []string {
	namespaceSet := make(map[string]bool)

	// Extract namespaces from parent resources
	for _, portal := range rs.Portals {
		ns := resources.GetNamespace(portal.Kongctl)
		namespaceSet[ns] = true
	}

	for _, api := range rs.APIs {
		ns := resources.GetNamespace(api.Kongctl)
		namespaceSet[ns] = true
	}

	for _, strategy := range rs.ApplicationAuthStrategies {
		ns := resources.GetNamespace(strategy.Kongctl)
		namespaceSet[ns] = true
	}

	// Convert set to sorted slice for consistent ordering
	namespaces := make([]string, 0, len(namespaceSet))
	for ns := range namespaceSet {
		namespaces = append(namespaces, ns)
	}

	// Sort for consistent processing order
	sort.Strings(namespaces)
<<<<<<< HEAD

	return namespaces
}

// getNamespace safely extracts namespace from kongctl metadata
func getNamespace(kongctl *resources.KongctlMeta) string {
	if kongctl != nil && kongctl.Namespace != nil {
		return *kongctl.Namespace
	}
	return DefaultNamespace
}

// filterResourcesByNamespace creates a filtered ResourceSet containing only resources from the specified namespace
func (p *Planner) filterResourcesByNamespace(rs *resources.ResourceSet, namespace string) *resources.ResourceSet {
	filtered := &resources.ResourceSet{}

	// Filter parent resources by namespace
	for _, portal := range rs.Portals {
		if getNamespace(portal.Kongctl) == namespace {
			filtered.Portals = append(filtered.Portals, portal)
		}
	}

	for _, api := range rs.APIs {
		if getNamespace(api.Kongctl) == namespace {
			filtered.APIs = append(filtered.APIs, api)
		}
	}

	for _, strategy := range rs.ApplicationAuthStrategies {
		if getNamespace(strategy.Kongctl) == namespace {
			filtered.ApplicationAuthStrategies = append(filtered.ApplicationAuthStrategies, strategy)
		}
	}

	// For child resources, include them if their parent is in the filtered set
	// This requires building parent resource ref sets for efficient lookup
	portalRefs := make(map[string]bool)
	for _, portal := range filtered.Portals {
		portalRefs[portal.Ref] = true
	}

	apiRefs := make(map[string]bool)
	for _, api := range filtered.APIs {
		apiRefs[api.Ref] = true
	}

	// Filter child resources based on parent presence
	for _, version := range rs.APIVersions {
		if apiRefs[version.API] {
			filtered.APIVersions = append(filtered.APIVersions, version)
		}
	}

	for _, pub := range rs.APIPublications {
		if apiRefs[pub.API] {
			filtered.APIPublications = append(filtered.APIPublications, pub)
		}
	}

	for _, impl := range rs.APIImplementations {
		if apiRefs[impl.API] {
			filtered.APIImplementations = append(filtered.APIImplementations, impl)
		}
	}

	for _, doc := range rs.APIDocuments {
		if apiRefs[doc.API] {
			filtered.APIDocuments = append(filtered.APIDocuments, doc)
		}
	}

	for _, custom := range rs.PortalCustomizations {
		if portalRefs[custom.Portal] {
			filtered.PortalCustomizations = append(filtered.PortalCustomizations, custom)
		}
	}

	for _, domain := range rs.PortalCustomDomains {
		if portalRefs[domain.Portal] {
			filtered.PortalCustomDomains = append(filtered.PortalCustomDomains, domain)
		}
	}

	for _, page := range rs.PortalPages {
		if portalRefs[page.Portal] {
			filtered.PortalPages = append(filtered.PortalPages, page)
		}
	}

	for _, snippet := range rs.PortalSnippets {
		if portalRefs[snippet.Portal] {
			filtered.PortalSnippets = append(filtered.PortalSnippets, snippet)
		}
	}

	return filtered
=======

	return namespaces
>>>>>>> 44f33875
}<|MERGE_RESOLUTION|>--- conflicted
+++ resolved
@@ -32,24 +32,11 @@
 	authStrategyPlanner AuthStrategyPlanner
 	apiPlanner          APIPlanner
 
-<<<<<<< HEAD
-	// Desired resources (set during plan generation)
-	desiredPortals              []resources.PortalResource
-	desiredAuthStrategies       []resources.ApplicationAuthStrategyResource
-	desiredAPIs                 []resources.APIResource
-	desiredAPIVersions          []resources.APIVersionResource
-	desiredAPIPublications      []resources.APIPublicationResource
-	desiredAPIImplementations   []resources.APIImplementationResource
-	desiredAPIDocuments         []resources.APIDocumentResource
-	desiredPortalCustomizations []resources.PortalCustomizationResource
-	desiredPortalCustomDomains  []resources.PortalCustomDomainResource
-=======
 	// ResourceSet containing all desired resources
 	resources *resources.ResourceSet
 
 	// Legacy field access for backward compatibility (provides global access)
 	desiredPortals              []resources.PortalResource
->>>>>>> 44f33875
 	desiredPortalPages          []resources.PortalPageResource
 	desiredPortalSnippets       []resources.PortalSnippetResource
 	desiredPortalCustomizations []resources.PortalCustomizationResource
@@ -130,29 +117,6 @@
 		namespacePlanner.authStrategyPlanner = NewAuthStrategyPlanner(base)
 		namespacePlanner.apiPlanner = NewAPIPlanner(base)
 
-<<<<<<< HEAD
-		// Filter resources for this namespace
-		var namespaceResources *resources.ResourceSet
-		if namespace == "*" {
-			// Special case for sync mode with empty config
-			namespaceResources = &resources.ResourceSet{}
-		} else {
-			namespaceResources = p.filterResourcesByNamespace(rs, namespace)
-		}
-
-		// Store filtered resources for access by planners
-		namespacePlanner.desiredPortals = namespaceResources.Portals
-		namespacePlanner.desiredAuthStrategies = namespaceResources.ApplicationAuthStrategies
-		namespacePlanner.desiredAPIs = namespaceResources.APIs
-		namespacePlanner.desiredAPIVersions = namespaceResources.APIVersions
-		namespacePlanner.desiredAPIPublications = namespaceResources.APIPublications
-		namespacePlanner.desiredAPIImplementations = namespaceResources.APIImplementations
-		namespacePlanner.desiredAPIDocuments = namespaceResources.APIDocuments
-		namespacePlanner.desiredPortalCustomizations = namespaceResources.PortalCustomizations
-		namespacePlanner.desiredPortalCustomDomains = namespaceResources.PortalCustomDomains
-		namespacePlanner.desiredPortalPages = namespaceResources.PortalPages
-		namespacePlanner.desiredPortalSnippets = namespaceResources.PortalSnippets
-=======
 		// Store full ResourceSet for access by planners (enables both filtered views and global lookups)
 		namespacePlanner.resources = rs
 
@@ -162,7 +126,6 @@
 		namespacePlanner.desiredPortalSnippets = rs.PortalSnippets
 		namespacePlanner.desiredPortalCustomizations = rs.PortalCustomizations
 		namespacePlanner.desiredPortalCustomDomains = rs.PortalCustomDomains
->>>>>>> 44f33875
 
 		// Create a plan for this namespace
 		namespacePlan := NewPlan("1.0", "kongctl/dev", opts.Mode)
@@ -558,106 +521,6 @@
 
 	// Sort for consistent processing order
 	sort.Strings(namespaces)
-<<<<<<< HEAD
 
 	return namespaces
-}
-
-// getNamespace safely extracts namespace from kongctl metadata
-func getNamespace(kongctl *resources.KongctlMeta) string {
-	if kongctl != nil && kongctl.Namespace != nil {
-		return *kongctl.Namespace
-	}
-	return DefaultNamespace
-}
-
-// filterResourcesByNamespace creates a filtered ResourceSet containing only resources from the specified namespace
-func (p *Planner) filterResourcesByNamespace(rs *resources.ResourceSet, namespace string) *resources.ResourceSet {
-	filtered := &resources.ResourceSet{}
-
-	// Filter parent resources by namespace
-	for _, portal := range rs.Portals {
-		if getNamespace(portal.Kongctl) == namespace {
-			filtered.Portals = append(filtered.Portals, portal)
-		}
-	}
-
-	for _, api := range rs.APIs {
-		if getNamespace(api.Kongctl) == namespace {
-			filtered.APIs = append(filtered.APIs, api)
-		}
-	}
-
-	for _, strategy := range rs.ApplicationAuthStrategies {
-		if getNamespace(strategy.Kongctl) == namespace {
-			filtered.ApplicationAuthStrategies = append(filtered.ApplicationAuthStrategies, strategy)
-		}
-	}
-
-	// For child resources, include them if their parent is in the filtered set
-	// This requires building parent resource ref sets for efficient lookup
-	portalRefs := make(map[string]bool)
-	for _, portal := range filtered.Portals {
-		portalRefs[portal.Ref] = true
-	}
-
-	apiRefs := make(map[string]bool)
-	for _, api := range filtered.APIs {
-		apiRefs[api.Ref] = true
-	}
-
-	// Filter child resources based on parent presence
-	for _, version := range rs.APIVersions {
-		if apiRefs[version.API] {
-			filtered.APIVersions = append(filtered.APIVersions, version)
-		}
-	}
-
-	for _, pub := range rs.APIPublications {
-		if apiRefs[pub.API] {
-			filtered.APIPublications = append(filtered.APIPublications, pub)
-		}
-	}
-
-	for _, impl := range rs.APIImplementations {
-		if apiRefs[impl.API] {
-			filtered.APIImplementations = append(filtered.APIImplementations, impl)
-		}
-	}
-
-	for _, doc := range rs.APIDocuments {
-		if apiRefs[doc.API] {
-			filtered.APIDocuments = append(filtered.APIDocuments, doc)
-		}
-	}
-
-	for _, custom := range rs.PortalCustomizations {
-		if portalRefs[custom.Portal] {
-			filtered.PortalCustomizations = append(filtered.PortalCustomizations, custom)
-		}
-	}
-
-	for _, domain := range rs.PortalCustomDomains {
-		if portalRefs[domain.Portal] {
-			filtered.PortalCustomDomains = append(filtered.PortalCustomDomains, domain)
-		}
-	}
-
-	for _, page := range rs.PortalPages {
-		if portalRefs[page.Portal] {
-			filtered.PortalPages = append(filtered.PortalPages, page)
-		}
-	}
-
-	for _, snippet := range rs.PortalSnippets {
-		if portalRefs[snippet.Portal] {
-			filtered.PortalSnippets = append(filtered.PortalSnippets, snippet)
-		}
-	}
-
-	return filtered
-=======
-
-	return namespaces
->>>>>>> 44f33875
 }