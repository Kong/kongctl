--- conflicted
+++ resolved
@@ -23,25 +23,15 @@
 
 // PlanChanges generates changes for portal resources
 func (p *portalPlannerImpl) PlanChanges(ctx context.Context, plannerCtx *Config, plan *Plan) error {
-<<<<<<< HEAD
-	desired := p.GetDesiredPortals()
-=======
 	// Get namespace from planner context
 	namespace := plannerCtx.Namespace
 	desired := p.GetDesiredPortals(namespace)
->>>>>>> 44f33875
-
+  
 	// Skip if no portals to plan and not in sync mode
 	if len(desired) == 0 && plan.Metadata.Mode != PlanModeSync {
 		return nil
 	}
 
-<<<<<<< HEAD
-	// Get namespace from planner context
-	namespace := plannerCtx.Namespace
-
-=======
->>>>>>> 44f33875
 	// Fetch current managed portals from the specific namespace
 	namespaceFilter := []string{namespace}
 	currentPortals, err := p.GetClient().ListManagedPortals(ctx, namespaceFilter)
