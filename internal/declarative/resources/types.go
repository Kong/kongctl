package resources

// ResourceType represents the type of a declarative resource
type ResourceType string

// Resource type constants
const (
	ResourceTypePortal                  ResourceType = "portal"
	ResourceTypeApplicationAuthStrategy ResourceType = "application_auth_strategy"
	ResourceTypeControlPlane            ResourceType = "control_plane"
	ResourceTypeAPI                     ResourceType = "api"
	ResourceTypeAPIVersion              ResourceType = "api_version"
	ResourceTypeAPIPublication          ResourceType = "api_publication"
	ResourceTypeAPIImplementation       ResourceType = "api_implementation"
	ResourceTypeAPIDocument             ResourceType = "api_document"
	ResourceTypePortalCustomization     ResourceType = "portal_customization"
	ResourceTypePortalCustomDomain      ResourceType = "portal_custom_domain"
	ResourceTypePortalPage              ResourceType = "portal_page"
	ResourceTypePortalSnippet           ResourceType = "portal_snippet"
)

// ResourceRef represents a reference to another resource
type ResourceRef struct {
	Kind string `json:"kind" yaml:"kind"`
	Ref  string `json:"ref"  yaml:"ref"`
}

// ResourceSet contains all declarative resources from configuration files
type ResourceSet struct {
	Portals []PortalResource `yaml:"portals,omitempty"                     json:"portals,omitempty"`
	// ApplicationAuthStrategies contains auth strategy configurations
	ApplicationAuthStrategies []ApplicationAuthStrategyResource `yaml:"application_auth_strategies,omitempty" json:"application_auth_strategies,omitempty"` //nolint:lll
	// ControlPlanes contains control plane configurations
	ControlPlanes []ControlPlaneResource `yaml:"control_planes,omitempty"              json:"control_planes,omitempty"`
	APIs          []APIResource          `yaml:"apis,omitempty"                        json:"apis,omitempty"`
	// API child resources can be defined at root level (with parent reference) or nested under APIs
	APIVersions        []APIVersionResource        `yaml:"api_versions,omitempty"                json:"api_versions,omitempty"`        //nolint:lll
	APIPublications    []APIPublicationResource    `yaml:"api_publications,omitempty"            json:"api_publications,omitempty"`    //nolint:lll
	APIImplementations []APIImplementationResource `yaml:"api_implementations,omitempty"         json:"api_implementations,omitempty"` //nolint:lll
	APIDocuments       []APIDocumentResource       `yaml:"api_documents,omitempty"               json:"api_documents,omitempty"`       //nolint:lll
	// Portal child resources can be defined at root level (with parent reference) or nested under Portals
	PortalCustomizations []PortalCustomizationResource `yaml:"portal_customizations,omitempty"       json:"portal_customizations,omitempty"` //nolint:lll
	PortalCustomDomains  []PortalCustomDomainResource  `yaml:"portal_custom_domains,omitempty"       json:"portal_custom_domains,omitempty"` //nolint:lll
	PortalPages          []PortalPageResource          `yaml:"portal_pages,omitempty"                json:"portal_pages,omitempty"`          //nolint:lll
	PortalSnippets       []PortalSnippetResource       `yaml:"portal_snippets,omitempty"             json:"portal_snippets,omitempty"`       //nolint:lll

	// DefaultNamespace tracks namespace from _defaults when no resources are present
	// This is used by the planner to determine which namespace to check for deletions
	DefaultNamespace string `yaml:"-" json:"-"`
}

// KongctlMeta contains tool-specific metadata for resources
type KongctlMeta struct {
	// Protected prevents accidental deletion of critical resources
	Protected *bool `yaml:"protected,omitempty" json:"protected,omitempty"`
	// Namespace for resource isolation and multi-team management
	Namespace *string `yaml:"namespace,omitempty" json:"namespace,omitempty"`
}

// FileDefaults holds file-level defaults that apply to all resources in the file
type FileDefaults struct {
	Kongctl *KongctlMetaDefaults `yaml:"kongctl,omitempty" json:"kongctl,omitempty"`
}

// KongctlMetaDefaults holds default values for kongctl metadata fields
type KongctlMetaDefaults struct {
	Namespace *string `yaml:"namespace,omitempty" json:"namespace,omitempty"`
	Protected *bool   `yaml:"protected,omitempty" json:"protected,omitempty"`
}

// HasRef checks if a ref exists globally across all resource types
func (rs *ResourceSet) HasRef(ref string) bool {
	_, found := rs.GetResourceByRef(ref)
	return found
}

// GetResourceByRef returns the resource for a given ref
func (rs *ResourceSet) GetResourceByRef(ref string) (Resource, bool) {
	// Check Portals
	for i := range rs.Portals {
		if rs.Portals[i].GetRef() == ref {
			return &rs.Portals[i], true
		}
	}

	// Check ApplicationAuthStrategies
	for i := range rs.ApplicationAuthStrategies {
		if rs.ApplicationAuthStrategies[i].GetRef() == ref {
			return &rs.ApplicationAuthStrategies[i], true
		}
	}

	// Check ControlPlanes
	for i := range rs.ControlPlanes {
		if rs.ControlPlanes[i].GetRef() == ref {
			return &rs.ControlPlanes[i], true
		}
	}

	// Check APIs
	for i := range rs.APIs {
		if rs.APIs[i].GetRef() == ref {
			return &rs.APIs[i], true
		}
	}

	// Check API child resources
	for i := range rs.APIVersions {
		if rs.APIVersions[i].GetRef() == ref {
			return &rs.APIVersions[i], true
		}
	}

	for i := range rs.APIPublications {
		if rs.APIPublications[i].GetRef() == ref {
			return &rs.APIPublications[i], true
		}
	}

	for i := range rs.APIImplementations {
		if rs.APIImplementations[i].GetRef() == ref {
			return &rs.APIImplementations[i], true
		}
	}

	for i := range rs.APIDocuments {
		if rs.APIDocuments[i].GetRef() == ref {
			return &rs.APIDocuments[i], true
		}
	}

	// Check Portal child resources
	for i := range rs.PortalCustomizations {
		if rs.PortalCustomizations[i].GetRef() == ref {
			return &rs.PortalCustomizations[i], true
		}
	}

	for i := range rs.PortalCustomDomains {
		if rs.PortalCustomDomains[i].GetRef() == ref {
			return &rs.PortalCustomDomains[i], true
		}
	}

	for i := range rs.PortalPages {
		if rs.PortalPages[i].GetRef() == ref {
			return &rs.PortalPages[i], true
		}
	}

	for i := range rs.PortalSnippets {
		if rs.PortalSnippets[i].GetRef() == ref {
			return &rs.PortalSnippets[i], true
		}
	}

	return nil, false
}

// GetResourceTypeByRef returns the resource type for a given ref
func (rs *ResourceSet) GetResourceTypeByRef(ref string) (ResourceType, bool) {
	res, ok := rs.GetResourceByRef(ref)
	if !ok || res == nil {
		return "", false
	}
	return res.GetType(), true
<<<<<<< HEAD
=======
}

// Global lookup methods - search across all namespaces

// GetPortalByRef returns a portal resource by its ref from any namespace
func (rs *ResourceSet) GetPortalByRef(ref string) *PortalResource {
	for i := range rs.Portals {
		if rs.Portals[i].GetRef() == ref {
			return &rs.Portals[i]
		}
	}
	return nil
}

// GetAPIByRef returns an API resource by its ref from any namespace
func (rs *ResourceSet) GetAPIByRef(ref string) *APIResource {
	for i := range rs.APIs {
		if rs.APIs[i].GetRef() == ref {
			return &rs.APIs[i]
		}
	}
	return nil
}

// GetAuthStrategyByRef returns an auth strategy resource by its ref from any namespace
func (rs *ResourceSet) GetAuthStrategyByRef(ref string) *ApplicationAuthStrategyResource {
	for i := range rs.ApplicationAuthStrategies {
		if rs.ApplicationAuthStrategies[i].GetRef() == ref {
			return &rs.ApplicationAuthStrategies[i]
		}
	}
	return nil
}

// Namespace-filtered access methods

// GetPortalsByNamespace returns all portal resources from the specified namespace
func (rs *ResourceSet) GetPortalsByNamespace(namespace string) []PortalResource {
	var filtered []PortalResource
	for _, portal := range rs.Portals {
		if GetNamespace(portal.Kongctl) == namespace {
			filtered = append(filtered, portal)
		}
	}
	return filtered
}

// GetAPIsByNamespace returns all API resources from the specified namespace
func (rs *ResourceSet) GetAPIsByNamespace(namespace string) []APIResource {
	var filtered []APIResource
	for _, api := range rs.APIs {
		if GetNamespace(api.Kongctl) == namespace {
			filtered = append(filtered, api)
		}
	}
	return filtered
}

// GetAuthStrategiesByNamespace returns all auth strategy resources from the specified namespace
func (rs *ResourceSet) GetAuthStrategiesByNamespace(namespace string) []ApplicationAuthStrategyResource {
	var filtered []ApplicationAuthStrategyResource
	for _, strategy := range rs.ApplicationAuthStrategies {
		if GetNamespace(strategy.Kongctl) == namespace {
			filtered = append(filtered, strategy)
		}
	}
	return filtered
}

// GetAPIVersionsByNamespace returns all API version resources from the specified namespace
func (rs *ResourceSet) GetAPIVersionsByNamespace(namespace string) []APIVersionResource {
	var filtered []APIVersionResource
	for _, version := range rs.APIVersions {
		// Check if parent API is in the namespace
		if api := rs.GetAPIByRef(version.API); api != nil && GetNamespace(api.Kongctl) == namespace {
			filtered = append(filtered, version)
		}
	}
	return filtered
}

// GetAPIPublicationsByNamespace returns all API publication resources from the specified namespace
func (rs *ResourceSet) GetAPIPublicationsByNamespace(namespace string) []APIPublicationResource {
	var filtered []APIPublicationResource
	for _, pub := range rs.APIPublications {
		// Check if parent API is in the namespace
		if api := rs.GetAPIByRef(pub.API); api != nil && GetNamespace(api.Kongctl) == namespace {
			filtered = append(filtered, pub)
		}
	}
	return filtered
}

// GetAPIImplementationsByNamespace returns all API implementation resources from the specified namespace
func (rs *ResourceSet) GetAPIImplementationsByNamespace(namespace string) []APIImplementationResource {
	var filtered []APIImplementationResource
	for _, impl := range rs.APIImplementations {
		// Check if parent API is in the namespace
		if api := rs.GetAPIByRef(impl.API); api != nil && GetNamespace(api.Kongctl) == namespace {
			filtered = append(filtered, impl)
		}
	}
	return filtered
}

// GetAPIDocumentsByNamespace returns all API document resources from the specified namespace
func (rs *ResourceSet) GetAPIDocumentsByNamespace(namespace string) []APIDocumentResource {
	var filtered []APIDocumentResource
	for _, doc := range rs.APIDocuments {
		// Check if parent API is in the namespace
		if api := rs.GetAPIByRef(doc.API); api != nil && GetNamespace(api.Kongctl) == namespace {
			filtered = append(filtered, doc)
		}
	}
	return filtered
}

// GetPortalCustomizationsByNamespace returns all portal customization resources from the specified namespace
func (rs *ResourceSet) GetPortalCustomizationsByNamespace(namespace string) []PortalCustomizationResource {
	var filtered []PortalCustomizationResource
	for _, custom := range rs.PortalCustomizations {
		// Check if parent portal is in the namespace
		if portal := rs.GetPortalByRef(custom.Portal); portal != nil && GetNamespace(portal.Kongctl) == namespace {
			filtered = append(filtered, custom)
		}
	}
	return filtered
}

// GetPortalCustomDomainsByNamespace returns all portal custom domain resources from the specified namespace
func (rs *ResourceSet) GetPortalCustomDomainsByNamespace(namespace string) []PortalCustomDomainResource {
	var filtered []PortalCustomDomainResource
	for _, domain := range rs.PortalCustomDomains {
		// Check if parent portal is in the namespace
		if portal := rs.GetPortalByRef(domain.Portal); portal != nil && GetNamespace(portal.Kongctl) == namespace {
			filtered = append(filtered, domain)
		}
	}
	return filtered
}

// GetPortalPagesByNamespace returns all portal page resources from the specified namespace
func (rs *ResourceSet) GetPortalPagesByNamespace(namespace string) []PortalPageResource {
	var filtered []PortalPageResource
	for _, page := range rs.PortalPages {
		// Check if parent portal is in the namespace
		if portal := rs.GetPortalByRef(page.Portal); portal != nil && GetNamespace(portal.Kongctl) == namespace {
			filtered = append(filtered, page)
		}
	}
	return filtered
}

// GetPortalSnippetsByNamespace returns all portal snippet resources from the specified namespace
func (rs *ResourceSet) GetPortalSnippetsByNamespace(namespace string) []PortalSnippetResource {
	var filtered []PortalSnippetResource
	for _, snippet := range rs.PortalSnippets {
		// Check if parent portal is in the namespace
		if portal := rs.GetPortalByRef(snippet.Portal); portal != nil && GetNamespace(portal.Kongctl) == namespace {
			filtered = append(filtered, snippet)
		}
	}
	return filtered
}

// GetNamespace safely extracts namespace from kongctl metadata
func GetNamespace(kongctl *KongctlMeta) string {
	if kongctl == nil || kongctl.Namespace == nil {
		return "default"
	}
	return *kongctl.Namespace
>>>>>>> 44f33875
}<|MERGE_RESOLUTION|>--- conflicted
+++ resolved
@@ -164,8 +164,6 @@
 		return "", false
 	}
 	return res.GetType(), true
-<<<<<<< HEAD
-=======
 }
 
 // Global lookup methods - search across all namespaces
@@ -337,5 +335,4 @@
 		return "default"
 	}
 	return *kongctl.Namespace
->>>>>>> 44f33875
 }